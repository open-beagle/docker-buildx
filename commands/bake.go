package commands

import (
	"bytes"
	"cmp"
	"context"
	"crypto/sha256"
	"encoding/hex"
	"encoding/json"
	"fmt"
	"io"
	"os"
	"slices"
	"sort"
	"strings"
	"sync"
	"text/tabwriter"

	"github.com/containerd/console"
	"github.com/containerd/platforms"
	"github.com/docker/buildx/bake"
	"github.com/docker/buildx/bake/hclparser"
	"github.com/docker/buildx/build"
	"github.com/docker/buildx/builder"
	"github.com/docker/buildx/controller/pb"
	"github.com/docker/buildx/localstate"
	"github.com/docker/buildx/util/buildflags"
	"github.com/docker/buildx/util/cobrautil"
	"github.com/docker/buildx/util/cobrautil/completion"
	"github.com/docker/buildx/util/confutil"
	"github.com/docker/buildx/util/desktop"
	"github.com/docker/buildx/util/dockerutil"
	"github.com/docker/buildx/util/osutil"
	"github.com/docker/buildx/util/progress"
	"github.com/docker/buildx/util/tracing"
	"github.com/docker/cli/cli/command"
	"github.com/moby/buildkit/identity"
	"github.com/moby/buildkit/util/progress/progressui"
	"github.com/pkg/errors"
	"github.com/spf13/cobra"
	"go.opentelemetry.io/otel/attribute"
)

type bakeOptions struct {
	files       []string
	overrides   []string
	printOnly   bool
	listTargets bool
	listVars    bool
	sbom        string
	provenance  string
	allow       []string

	builder      string
	metadataFile string
	exportPush   bool
	exportLoad   bool
	callFunc     string
}

func runBake(ctx context.Context, dockerCli command.Cli, targets []string, in bakeOptions, cFlags commonFlags) (err error) {
	mp := dockerCli.MeterProvider()

	ctx, end, err := tracing.TraceCurrentCommand(ctx, "bake")
	if err != nil {
		return err
	}
	defer func() {
		end(err)
	}()

	url, cmdContext, targets := bakeArgs(targets)
	if len(targets) == 0 {
		targets = []string{"default"}
	}

	callFunc, err := buildflags.ParseCallFunc(in.callFunc)
	if err != nil {
		return err
	}

	overrides := in.overrides
	if in.exportPush {
		overrides = append(overrides, "*.push=true")
	}
	if in.exportLoad {
		overrides = append(overrides, "*.load=true")
	}
	if callFunc != nil {
		overrides = append(overrides, fmt.Sprintf("*.call=%s", callFunc.Name))
	}
	if cFlags.noCache != nil {
		overrides = append(overrides, fmt.Sprintf("*.no-cache=%t", *cFlags.noCache))
	}
	if cFlags.pull != nil {
		overrides = append(overrides, fmt.Sprintf("*.pull=%t", *cFlags.pull))
	}
	if in.sbom != "" {
		overrides = append(overrides, fmt.Sprintf("*.attest=%s", buildflags.CanonicalizeAttest("sbom", in.sbom)))
	}
	if in.provenance != "" {
		overrides = append(overrides, fmt.Sprintf("*.attest=%s", buildflags.CanonicalizeAttest("provenance", in.provenance)))
	}
	contextPathHash, _ := os.Getwd()

	ent, err := bake.ParseEntitlements(in.allow)
	if err != nil {
		return err
	}
	wd, err := os.Getwd()
	if err != nil {
		return errors.Wrapf(err, "failed to get current working directory")
	}
	// filesystem access under the current working directory is allowed by default
	ent.FSRead = append(ent.FSRead, wd)
	ent.FSWrite = append(ent.FSWrite, wd)

	ctx2, cancel := context.WithCancelCause(context.TODO())
	defer cancel(errors.WithStack(context.Canceled))

	var nodes []builder.Node
	var progressConsoleDesc, progressTextDesc string

	// instance only needed for reading remote bake files or building
	var driverType string
	if url != "" || !(in.printOnly || in.listTargets || in.listVars) {
		b, err := builder.New(dockerCli,
			builder.WithName(in.builder),
			builder.WithContextPathHash(contextPathHash),
		)
		if err != nil {
			return err
		}
		if err = updateLastActivity(dockerCli, b.NodeGroup); err != nil {
			return errors.Wrapf(err, "failed to update builder last activity time")
		}
		nodes, err = b.LoadNodes(ctx)
		if err != nil {
			return err
		}
		progressConsoleDesc = fmt.Sprintf("%s:%s", b.Driver, b.Name)
		progressTextDesc = fmt.Sprintf("building with %q instance using %s driver", b.Name, b.Driver)
		driverType = b.Driver
	}

	var term bool
	if _, err := console.ConsoleFromFile(os.Stderr); err == nil {
		term = true
	}
	attributes := bakeMetricAttributes(dockerCli, driverType, url, cmdContext, targets, &in)

	progressMode := progressui.DisplayMode(cFlags.progress)
	var printer *progress.Printer
<<<<<<< HEAD
	printer, err = progress.NewPrinter(ctx2, os.Stderr, progressMode,
		progress.WithDesc(progressTextDesc, progressConsoleDesc),
		progress.WithOnClose(func() {
			if p := printer; p != nil {
				printWarnings(os.Stderr, p.Warnings(), progressMode)
			}
		}),
	)
	if err != nil {
=======

	makePrinter := func() error {
		var err error
		printer, err = progress.NewPrinter(ctx2, os.Stderr, progressMode,
			progress.WithDesc(progressTextDesc, progressConsoleDesc),
			progress.WithMetrics(mp, attributes),
			progress.WithOnClose(func() {
				printWarnings(os.Stderr, printer.Warnings(), progressMode)
			}),
		)
>>>>>>> 1fc5647d
		return err
	}

	if err := makePrinter(); err != nil {
		return err
	}

	files, inp, err := readBakeFiles(ctx, nodes, url, in.files, dockerCli.In(), printer)
	if err != nil {
		return err
	}

	if len(files) == 0 {
		return errors.New("couldn't find a bake definition")
	}

	defaults := map[string]string{
		// don't forget to update documentation if you add a new
		// built-in variable: docs/bake-reference.md#built-in-variables
		"BAKE_CMD_CONTEXT":    cmdContext,
		"BAKE_LOCAL_PLATFORM": platforms.Format(platforms.DefaultSpec()),
	}

	if in.listTargets || in.listVars {
		cfg, pm, err := bake.ParseFiles(files, defaults)
		if err != nil {
			return err
		}
		if err = printer.Wait(); err != nil {
			return err
		}
		if in.listTargets {
			return printTargetList(dockerCli.Out(), cfg)
		} else if in.listVars {
			return printVars(dockerCli.Out(), pm.AllVariables)
		}
	}

	tgts, grps, err := bake.ReadTargets(ctx, files, targets, overrides, defaults, &ent)
	if err != nil {
		return err
	}

	if v := os.Getenv("SOURCE_DATE_EPOCH"); v != "" {
		// TODO: extract env var parsing to a method easily usable by library consumers
		for _, t := range tgts {
			if _, ok := t.Args["SOURCE_DATE_EPOCH"]; ok {
				continue
			}
			if t.Args == nil {
				t.Args = map[string]*string{}
			}
			t.Args["SOURCE_DATE_EPOCH"] = &v
		}
	}

	// this function can update target context string from the input so call before printOnly check
	bo, err := bake.TargetsToBuildOpt(tgts, inp)
	if err != nil {
		return err
	}

	def := struct {
		Group  map[string]*bake.Group  `json:"group,omitempty"`
		Target map[string]*bake.Target `json:"target"`
	}{
		Group:  grps,
		Target: tgts,
	}

	if in.printOnly {
		if err = printer.Wait(); err != nil {
			return err
		}
		dtdef, err := json.MarshalIndent(def, "", "  ")
		if err != nil {
			return err
		}
		_, err = fmt.Fprintln(dockerCli.Out(), string(dtdef))
		return err
	}

	for _, opt := range bo {
		if opt.CallFunc != nil {
			cf, err := buildflags.ParseCallFunc(opt.CallFunc.Name)
			if err != nil {
				return err
			}
			opt.CallFunc.Name = cf.Name
		}
	}

	exp, err := ent.Validate(bo)
	if err != nil {
		return err
	}
	if err := exp.Prompt(ctx, url != "", &syncWriter{w: dockerCli.Err(), wait: printer.Wait}); err != nil {
		return err
	}
	if printer.IsDone() {
		// init new printer as old one was stopped to show the prompt
		if err := makePrinter(); err != nil {
			return err
		}
	}

	if err := saveLocalStateGroup(dockerCli, in, targets, bo, overrides, def); err != nil {
		return err
	}

	done := timeBuildCommand(mp, attributes)
	resp, retErr := build.Build(ctx, nodes, bo, dockerutil.NewClient(dockerCli), confutil.NewConfig(dockerCli), printer)
	if err := printer.Wait(); retErr == nil {
		retErr = err
	}
	if retErr != nil {
		err = wrapBuildError(retErr, true)
	}
	done(err)

	if err != nil {
		return err
	}

	if progressMode != progressui.QuietMode && progressMode != progressui.RawJSONMode {
		desktop.PrintBuildDetails(os.Stderr, printer.BuildRefs(), term)
	}
	if len(in.metadataFile) > 0 {
		dt := make(map[string]interface{})
		for t, r := range resp {
			dt[t] = decodeExporterResponse(r.ExporterResponse)
		}
		if callFunc == nil {
			if warnings := printer.Warnings(); len(warnings) > 0 && confutil.MetadataWarningsEnabled() {
				dt["buildx.build.warnings"] = warnings
			}
		}
		if err := writeMetadataFile(in.metadataFile, dt); err != nil {
			return err
		}
	}

	var callFormatJSON bool
	jsonResults := map[string]map[string]any{}
	if callFunc != nil {
		callFormatJSON = callFunc.Format == "json"
	}
	var sep bool
	var exitCode int

	names := make([]string, 0, len(bo))
	for name := range bo {
		names = append(names, name)
	}
	slices.Sort(names)

	for _, name := range names {
		req := bo[name]
		if req.CallFunc == nil {
			continue
		}

		pf := &pb.CallFunc{
			Name:         req.CallFunc.Name,
			Format:       req.CallFunc.Format,
			IgnoreStatus: req.CallFunc.IgnoreStatus,
		}

		if callFunc != nil {
			pf.Format = callFunc.Format
			pf.IgnoreStatus = callFunc.IgnoreStatus
		}

		var res map[string]string
		if sp, ok := resp[name]; ok {
			res = sp.ExporterResponse
		}

		if callFormatJSON {
			jsonResults[name] = map[string]any{}
			buf := &bytes.Buffer{}
			if code, err := printResult(buf, pf, res, name, &req.Inputs); err != nil {
				jsonResults[name]["error"] = err.Error()
				exitCode = 1
			} else if code != 0 && exitCode == 0 {
				exitCode = code
			}
			m := map[string]*json.RawMessage{}
			if err := json.Unmarshal(buf.Bytes(), &m); err == nil {
				for k, v := range m {
					jsonResults[name][k] = v
				}
			} else {
				jsonResults[name][pf.Name] = json.RawMessage(buf.Bytes())
			}
		} else {
			if sep {
				fmt.Fprintln(dockerCli.Out())
			} else {
				sep = true
			}
			fmt.Fprintf(dockerCli.Out(), "%s\n", name)
			if descr := tgts[name].Description; descr != "" {
				fmt.Fprintf(dockerCli.Out(), "%s\n", descr)
			}

			fmt.Fprintln(dockerCli.Out())
			if code, err := printResult(dockerCli.Out(), pf, res, name, &req.Inputs); err != nil {
				fmt.Fprintf(dockerCli.Out(), "error: %v\n", err)
				exitCode = 1
			} else if code != 0 && exitCode == 0 {
				exitCode = code
			}
		}
	}
	if callFormatJSON {
		out := struct {
			Group  map[string]*bake.Group    `json:"group,omitempty"`
			Target map[string]map[string]any `json:"target"`
		}{
			Group:  grps,
			Target: map[string]map[string]any{},
		}

		for name, def := range tgts {
			out.Target[name] = map[string]any{
				"build": def,
			}
			if res, ok := jsonResults[name]; ok {
				printName := bo[name].CallFunc.Name
				if printName == "lint" {
					printName = "check"
				}
				out.Target[name][printName] = res
			}
		}
		dt, err := json.MarshalIndent(out, "", "  ")
		if err != nil {
			return err
		}
		fmt.Fprintln(dockerCli.Out(), string(dt))
	}

	if exitCode != 0 {
		os.Exit(exitCode)
	}

	return nil
}

func bakeCmd(dockerCli command.Cli, rootOpts *rootOptions) *cobra.Command {
	var options bakeOptions
	var cFlags commonFlags

	cmd := &cobra.Command{
		Use:     "bake [OPTIONS] [TARGET...]",
		Aliases: []string{"f"},
		Short:   "Build from a file",
		RunE: func(cmd *cobra.Command, args []string) error {
			// reset to nil to avoid override is unset
			if !cmd.Flags().Lookup("no-cache").Changed {
				cFlags.noCache = nil
			}
			if !cmd.Flags().Lookup("pull").Changed {
				cFlags.pull = nil
			}
			options.builder = rootOpts.builder
			options.metadataFile = cFlags.metadataFile
			// Other common flags (noCache, pull and progress) are processed in runBake function.
			return runBake(cmd.Context(), dockerCli, args, options, cFlags)
		},
		ValidArgsFunction: completion.BakeTargets(options.files),
	}

	flags := cmd.Flags()

	flags.StringArrayVarP(&options.files, "file", "f", []string{}, "Build definition file")
	flags.BoolVar(&options.exportLoad, "load", false, `Shorthand for "--set=*.output=type=docker"`)
	flags.BoolVar(&options.printOnly, "print", false, "Print the options without building")
	flags.BoolVar(&options.exportPush, "push", false, `Shorthand for "--set=*.output=type=registry"`)
	flags.StringVar(&options.sbom, "sbom", "", `Shorthand for "--set=*.attest=type=sbom"`)
	flags.StringVar(&options.provenance, "provenance", "", `Shorthand for "--set=*.attest=type=provenance"`)
	flags.StringArrayVar(&options.overrides, "set", nil, `Override target value (e.g., "targetpattern.key=value")`)
	flags.StringVar(&options.callFunc, "call", "build", `Set method for evaluating build ("check", "outline", "targets")`)
	flags.StringArrayVar(&options.allow, "allow", nil, "Allow build to access specified resources")

	flags.VarPF(callAlias(&options.callFunc, "check"), "check", "", `Shorthand for "--call=check"`)
	flags.Lookup("check").NoOptDefVal = "true"

	flags.BoolVar(&options.listTargets, "list-targets", false, "List available targets")
	cobrautil.MarkFlagsExperimental(flags, "list-targets")
	flags.MarkHidden("list-targets")

	flags.BoolVar(&options.listVars, "list-variables", false, "List defined variables")
	cobrautil.MarkFlagsExperimental(flags, "list-variables")
	flags.MarkHidden("list-variables")

	commonBuildFlags(&cFlags, flags)

	return cmd
}

func saveLocalStateGroup(dockerCli command.Cli, in bakeOptions, targets []string, bo map[string]build.Options, overrides []string, def any) error {
	prm := confutil.MetadataProvenance()
	if len(in.metadataFile) == 0 {
		prm = confutil.MetadataProvenanceModeDisabled
	}
	groupRef := identity.NewID()
	refs := make([]string, 0, len(bo))
	for k, b := range bo {
		if b.CallFunc != nil {
			continue
		}
		b.Ref = identity.NewID()
		b.GroupRef = groupRef
		b.ProvenanceResponseMode = prm
		refs = append(refs, b.Ref)
		bo[k] = b
	}
	if len(refs) == 0 {
		return nil
	}
	l, err := localstate.New(confutil.NewConfig(dockerCli))
	if err != nil {
		return err
	}
	dtdef, err := json.MarshalIndent(def, "", "  ")
	if err != nil {
		return err
	}
	return l.SaveGroup(groupRef, localstate.StateGroup{
		Definition: dtdef,
		Targets:    targets,
		Inputs:     overrides,
		Refs:       refs,
	})
}

// bakeArgs will retrieve the remote url, command context, and targets
// from the command line arguments.
func bakeArgs(args []string) (url, cmdContext string, targets []string) {
	cmdContext, targets = "cwd://", args
	if len(targets) == 0 || !build.IsRemoteURL(targets[0]) {
		return url, cmdContext, targets
	}
	url, targets = targets[0], targets[1:]
	if len(targets) == 0 || !build.IsRemoteURL(targets[0]) {
		return url, cmdContext, targets
	}
	cmdContext, targets = targets[0], targets[1:]
	return url, cmdContext, targets
}

func readBakeFiles(ctx context.Context, nodes []builder.Node, url string, names []string, stdin io.Reader, pw progress.Writer) (files []bake.File, inp *bake.Input, err error) {
	var lnames []string // local
	var rnames []string // remote
	var anames []string // both
	for _, v := range names {
		if strings.HasPrefix(v, "cwd://") {
			tname := strings.TrimPrefix(v, "cwd://")
			lnames = append(lnames, tname)
			anames = append(anames, tname)
		} else {
			rnames = append(rnames, v)
			anames = append(anames, v)
		}
	}

	if url != "" {
		var rfiles []bake.File
		rfiles, inp, err = bake.ReadRemoteFiles(ctx, nodes, url, rnames, pw)
		if err != nil {
			return nil, nil, err
		}
		files = append(files, rfiles...)
	}

	if len(lnames) > 0 || url == "" {
		var lfiles []bake.File
		progress.Wrap("[internal] load local bake definitions", pw.Write, func(sub progress.SubLogger) error {
			if url != "" {
				lfiles, err = bake.ReadLocalFiles(lnames, stdin, sub)
			} else {
				lfiles, err = bake.ReadLocalFiles(anames, stdin, sub)
			}
			return nil
		})
		if err != nil {
			return nil, nil, err
		}
		files = append(files, lfiles...)
	}

	return
}

func printVars(w io.Writer, vars []*hclparser.Variable) error {
	slices.SortFunc(vars, func(a, b *hclparser.Variable) int {
		return cmp.Compare(a.Name, b.Name)
	})
	tw := tabwriter.NewWriter(w, 1, 8, 1, '\t', 0)
	defer tw.Flush()

	tw.Write([]byte("VARIABLE\tVALUE\tDESCRIPTION\n"))

	for _, v := range vars {
		var value string
		if v.Value != nil {
			value = *v.Value
		} else {
			value = "<null>"
		}
		fmt.Fprintf(tw, "%s\t%s\t%s\n", v.Name, value, v.Description)
	}
	return nil
}

func printTargetList(w io.Writer, cfg *bake.Config) error {
	tw := tabwriter.NewWriter(w, 1, 8, 1, '\t', 0)
	defer tw.Flush()

	tw.Write([]byte("TARGET\tDESCRIPTION\n"))

	type targetOrGroup struct {
		name   string
		target *bake.Target
		group  *bake.Group
	}

	list := make([]targetOrGroup, 0, len(cfg.Targets)+len(cfg.Groups))
	for _, tgt := range cfg.Targets {
		list = append(list, targetOrGroup{name: tgt.Name, target: tgt})
	}
	for _, grp := range cfg.Groups {
		list = append(list, targetOrGroup{name: grp.Name, group: grp})
	}

	slices.SortFunc(list, func(a, b targetOrGroup) int {
		return cmp.Compare(a.name, b.name)
	})

	for _, tgt := range list {
		if strings.HasPrefix(tgt.name, "_") {
			// convention for a private target
			continue
		}
		var descr string
		if tgt.target != nil {
			descr = tgt.target.Description
		} else if tgt.group != nil {
			descr = tgt.group.Description

			if len(tgt.group.Targets) > 0 {
				slices.Sort(tgt.group.Targets)
				names := strings.Join(tgt.group.Targets, ", ")
				if descr != "" {
					descr += " (" + names + ")"
				} else {
					descr = names
				}
			}
		}
		fmt.Fprintf(tw, "%s\t%s\n", tgt.name, descr)
	}

	return nil
}

func bakeMetricAttributes(dockerCli command.Cli, driverType, url, cmdContext string, targets []string, options *bakeOptions) attribute.Set {
	return attribute.NewSet(
		commandNameAttribute.String("bake"),
		attribute.Stringer(string(commandOptionsHash), &bakeOptionsHash{
			bakeOptions: options,
			cfg:         confutil.NewConfig(dockerCli),
			url:         url,
			cmdContext:  cmdContext,
			targets:     targets,
		}),
		driverNameAttribute.String(options.builder),
		driverTypeAttribute.String(driverType),
	)
}

type bakeOptionsHash struct {
	*bakeOptions
	cfg        *confutil.Config
	url        string
	cmdContext string
	targets    []string
	result     string
	resultOnce sync.Once
}

func (o *bakeOptionsHash) String() string {
	o.resultOnce.Do(func() {
		url := o.url
		cmdContext := o.cmdContext
		if cmdContext == "cwd://" {
			// Resolve the directory if the cmdContext is the current working directory.
			cmdContext = osutil.GetWd()
		}

		// Sort the inputs for files and targets since the ordering
		// doesn't matter, but avoid modifying the original slice.
		files := immutableSort(o.files)
		targets := immutableSort(o.targets)

		joinedFiles := strings.Join(files, ",")
		joinedTargets := strings.Join(targets, ",")
		salt := o.cfg.TryNodeIdentifier()

		h := sha256.New()
		for _, s := range []string{url, cmdContext, joinedFiles, joinedTargets, salt} {
			_, _ = io.WriteString(h, s)
			h.Write([]byte{0})
		}
		o.result = hex.EncodeToString(h.Sum(nil))
	})
	return o.result
}

// immutableSort will sort the entries in s without modifying the original slice.
func immutableSort(s []string) []string {
	if !sort.StringsAreSorted(s) {
		cpy := make([]string, len(s))
		copy(cpy, s)
		sort.Strings(cpy)
		return cpy
	}
	return s
}

type syncWriter struct {
	w    io.Writer
	once sync.Once
	wait func() error
}

func (w *syncWriter) Write(p []byte) (n int, err error) {
	w.once.Do(func() {
		if w.wait != nil {
			err = w.wait()
		}
	})
	if err != nil {
		return 0, err
	}
	return w.w.Write(p)
}<|MERGE_RESOLUTION|>--- conflicted
+++ resolved
@@ -151,17 +151,6 @@
 
 	progressMode := progressui.DisplayMode(cFlags.progress)
 	var printer *progress.Printer
-<<<<<<< HEAD
-	printer, err = progress.NewPrinter(ctx2, os.Stderr, progressMode,
-		progress.WithDesc(progressTextDesc, progressConsoleDesc),
-		progress.WithOnClose(func() {
-			if p := printer; p != nil {
-				printWarnings(os.Stderr, p.Warnings(), progressMode)
-			}
-		}),
-	)
-	if err != nil {
-=======
 
 	makePrinter := func() error {
 		var err error
@@ -172,7 +161,6 @@
 				printWarnings(os.Stderr, printer.Warnings(), progressMode)
 			}),
 		)
->>>>>>> 1fc5647d
 		return err
 	}
 
